# Changelog

## Unreleased
<<<<<<< HEAD
* Feature - Support a HTTP endpoint for `awsvpc` tasks to query metadata
=======
* Bug - Fixed a bug where `-version` fails due to its dependency on docker client. [#1118](https://github.com/aws/amazon-ecs-agent/pull/1118)
>>>>>>> 6527d7d3

## 1.16.0
* Feature - Support pulling from Amazon ECR with specified IAM role in task definition
* Feature - Enable support for task level CPU and memory constraints.
* Feature - Enable the ECS agent to run as a Windows service. [#1070](https://github.com/aws/amazon-ecs-agent/pull/1070)
* Enhancement - Support CloudWatch metrics for Windows. [#1077](https://github.com/aws/amazon-ecs-agent/pull/1077)
* Enhancement - Enforce memory limits on Windows. [#1069](https://github.com/aws/amazon-ecs-agent/pull/1069)
* Enhancement - Enforce CPU limits on Windows. [#1089](https://github.com/aws/amazon-ecs-agent/pull/1089)
* Enhancement - Simplify task IAM credential host setup. [#1105](https://github.com/aws/amazon-ecs-agent/pull/1105)

## 1.15.2
* Bug - Fixed a bug where container state information wasn't reported. [#1076](https://github.com/aws/amazon-ecs-agent/pull/1076)

## 1.15.1
* Bug - Fixed a bug where container state information wasn't reported. [#1067](https://github.com/aws/amazon-ecs-agent/pull/1067)
* Bug - Fixed a bug where a task can be blocked in creating state. [#1048](https://github.com/aws/amazon-ecs-agent/pull/1048)
* Bug - Fixed dynamic HostPort in container metadata. [#1052](https://github.com/aws/amazon-ecs-agent/pull/1052)
* Bug - Fixed bug on Windows where container memory limits are not enforced. [#1069](https://github.com/aws/amazon-ecs-agent/pull/1069)

## 1.15.0
* Feature - Support for provisioning tasks with ENIs.
* Feature - Support for `--init` Docker run flag. [#996](https://github.com/aws/amazon-ecs-agent/pull/996)
* Feature - Introduces container level metadata. [#981](https://github.com/aws/amazon-ecs-agent/pull/981)
* Enhancement - Enable 'none' logging driver capability by default.
  [#1041](https://github.com/aws/amazon-ecs-agent/pull/1041)
* Bug - Fixed a bug where tasks that fail to pull containers can cause the agent
  to fail to restore properly after a restart. [#1033](https://github.com/aws/amazon-ecs-agent/pull/1033)
* Bug - Fixed default logging level issue. [#1016](https://github.com/aws/amazon-ecs-agent/pull/1016)
* Bug - Fixed a bug where unsupported Docker API client versions could be registered.
  [#1014](https://github.com/aws/amazon-ecs-agent/pull/1014)
* Bug - Fixed a bug where non-essential container state changes were sometimes not submitted.
  [#1026](https://github.com/aws/amazon-ecs-agent/pull/1026)

## 1.14.5
* Enhancement - Retry failed container image pull operations [#975](https://github.com/aws/amazon-ecs-agent/pull/975)
* Enhancement - Set read and write timeouts for websocket connectons [#993](https://github.com/aws/amazon-ecs-agent/pull/993)
* Enhancement - Add support for the SumoLogic Docker log driver plugin
  [#992](https://github.com/aws/amazon-ecs-agent/pull/992)
* Bug - Fixed a memory leak issue when submitting the task state change [#967](https://github.com/aws/amazon-ecs-agent/pull/967)
* Bug - Fixed a race condition where a container can be created twice when agent restarts. [#939](https://github.com/aws/amazon-ecs-agent/pull/939)
* Bug - Fixed an issue where `microsoft/windowsservercore:latest` was not
  pulled on Windows under certain conditions.
  [#990](https://github.com/aws/amazon-ecs-agent/pull/990)
* Bug - Fixed an issue where task IAM role credentials could be logged to disk. [#998](https://github.com/aws/amazon-ecs-agent/pull/998)

## 1.14.4
* Enhancement - Batch container state change events. [#867](https://github.com/aws/amazon-ecs-agent/pull/867)
* Enhancement - Improve the error message when reserved memory is larger than the available memory. [#897](https://github.com/aws/amazon-ecs-agent/pull/897)
* Enhancement - Allow plain HTTP connections through wsclient. [#899](https://github.com/aws/amazon-ecs-agent/pull/899)
* Enhancement - Support Logentries log driver by [@opsline-radek](https://github.com/opsline-radek). [#870](https://github.com/aws/amazon-ecs-agent/pull/870)
* Enhancement - Allow instance attributes to be provided from config file
  by [@ejholmes](https://github.com/ejholmes). [#908](https://github.com/aws/amazon-ecs-agent/pull/908)
* Enhancement - Reduce the disconnection period to the backend for idle connections. [#912](https://github.com/aws/amazon-ecs-agent/pull/912)
* Bug - Fixed data race where a pointer was returned in Getter. [#889](https://github.com/aws/amazon-ecs-agent/pull/899)
* Bug - Reset agent state if the instance id changed on agent restart. [#892](https://github.com/aws/amazon-ecs-agent/pull/892)
* Bug - Fixed a situation in which containers may be falsely reported as STOPPED
  in the case of a Docker "stop" API failure. [#910](https://github.com/aws/amazon-ecs-agent/pull/910)
* Bug - Fixed typo in log string by [@sharuzzaman](https://github.com/sharuzzaman). [#930](https://github.com/aws/amazon-ecs-agent/pull/930)

## 1.14.3
* Bug - Fixed a deadlock that was caused by the ImageCleanup and Image Pull. [#836](https://github.com/aws/amazon-ecs-agent/pull/836)

## 1.14.2
* Enhancement - Added introspection API for querying tasks by short docker ID, by [@aaronwalker](https://github.com/aaronwalker). [#813](https://github.com/aws/amazon-ecs-agent/pull/813)
* Bug - Added checks for circular task dependencies. [#796](https://github.com/aws/amazon-ecs-agent/pull/796)
* Bug - Fixed an issue with Docker auth configuration overrides. [#751](https://github.com/aws/amazon-ecs-agent/pull/751)
* Bug - Fixed a race condition in the task clean up code path. [#737](https://github.com/aws/amazon-ecs-agent/pull/737)
* Bug - Fixed an issue involving concurrent map writes. [#743](https://github.com/aws/amazon-ecs-agent/pull/743)

## 1.14.1
* Enhancement - Log completion of image pulls. [#715](https://github.com/aws/amazon-ecs-agent/pull/715)
* Enhancement - Increase start and create timeouts to improve reliability under
  some workloads. [#696](https://github.com/aws/amazon-ecs-agent/pull/696)
* Bug - Fixed a bug where throttles on state change reporting could lead to
  corrupted state. [#705](https://github.com/aws/amazon-ecs-agent/pull/705)
* Bug - Correct formatting of log messages from tcshandler. [#693](https://github.com/aws/amazon-ecs-agent/pull/693)
* Bug - Fixed an issue where agent could crash. [#692](https://github.com/aws/amazon-ecs-agent/pull/692)

## 1.14.0
* Feature - Support definition of custom attributes on agent registration.
* Feature - Support Docker on Windows Server 2016.
* Enhancement - Enable concurrent docker pull for docker version >= 1.11.1.
* Bug - Fixes a bug where a task could be prematurely marked as stopped.
* Bug - Fixes an issue where ECS Agent would keep reconnecting to ACS without any backoff.
* Bug - Fix memory metric to exclude cache value.

## 1.13.1
* Enhancement - Added cache for DiscoverPollEndPoint API.
* Enhancement - Expose port 51679 so docker tasks can fetch IAM credentials.
* Bug - fixed a bug that could lead to exhausting the open file limit.
* Bug - Fixed a bug where images were not deleted when using image cleanup.
* Bug - Fixed a bug where task status may be reported as pending while task is running.
* Bug - Fixed a bug where task may have a temporary "RUNNING" state when
  task failed to start.
* Bug - Fixed a bug where CPU metrics would be reported incorrectly for kernel >= 4.7.0.
* Bug - Fixed a bug that may cause agent not report metrics.

## 1.13.0
* Feature - Implemented automated image cleanup.
* Enhancement - Add credential caching for ECR.
* Enhancement - Add support for security-opt=no-new-privileges.
* Bug - Fixed a potential deadlock in dockerstate.

## 1.12.2
* Bug - Fixed a bug where agent keeps fetching stats of stopped containers.

## 1.12.1
* Bug - Fixed a bug where agent keeps fetching stats of stopped containers.
* Bug - Fixed a bug that could lead to exhausting the open file limit.
* Bug - Fixed a bug where the introspection API could return the wrong response code.

## 1.12.0
* Enhancement - Support Task IAM Role for containers launched with 'host' network mode.

## 1.11.1
* Bug - Fixed a bug where telemetry data would fail to serialize properly.
* Bug - Addressed an issue where telemetry would be reported after the
  container instance was deregistered.

## 1.11.0
* Feature - Support IAM roles for tasks.
* Feature - Add support for the Splunk logging driver.
* Enhancement - Reduced pull status verbosity in debug mode.
* Enhancement - Add a Docker label for ECS cluster.
* Bug - Fixed a bug that could cause a container to be marked as STOPPED while
  still running on the instance.
* Bug - Fixed a potential race condition in metrics collection.
* Bug - Resolved a bug where some state could be retained across different
  container instances when launching from a snapshotted AMI.

## 1.10.0
* Feature - Make the `docker stop` timeout configurable.
* Enhancement - Use `docker stats` as the data source for CloudWatch metrics.
* Bug - Fixed an issue where update requests would not be properly acknowledged
  when updates were disabled.

## 1.9.0
* Feature - Add Amazon CloudWatch Logs logging driver.
* Bug - Fixed ACS handler when acking blank message ids.
* Bug - Fixed an issue where CPU utilization could be reported incorrectly.
* Bug - Resolved a bug where containers would not get cleaned up in some cases.

## 1.8.2
* Bug - Fixed an issue where `exec_create` and `exec_start` events were not
  correctly ignored with some Docker versions.
* Bug - Fixed memory utilization computation.
* Bug - Resolved a bug where sending a signal to a container caused the
  agent to treat the container as dead.

## 1.8.1
* Bug - Fixed a potential deadlock in docker_task_engine.

## 1.8.0
* Feature - Task cleanup wait time is now configurable.
* Enhancement - Improved testing for HTTP handler tests.
* Enhancement - Updated AWS SDK to v.1.0.11.
* Bug - Fixed a race condition in a docker-task-engine test.
* Bug - Fixed an issue where dockerID was not persisted in the case of an
  error.

## 1.7.1
* Enhancement - Increase `docker inspect` timeout to improve reliability under
  some workloads.
* Enhancement - Increase connect timeout for websockets to improve reliability
  under some workloads.
* Bug - Fixed memory leak in telemetry ticker loop.

## 1.7.0
* Feature - Add support for pulling from Amazon EC2 Container Registry.
* Bug - Resolved an issue where containers could be incorrectly assumed stopped
  when an OOM event was emitted by Docker.
* Bug - Fixed an issue where a crash could cause recently-created containers to
  become untracked.

## 1.6.0

* Feature - Add experimental HTTP proxy support.
* Enhancement - No longer erroneously store an archive of all logs in the
  container, greatly decreasing memory and CPU usage when rotating at the
  hour.
* Enhancement - Increase `docker create` timeout to improve reliability under
  some workloads.
* Bug - Resolved an issue where private repositories required a schema in
  `AuthData` to work.
* Bug - Fixed issue whereby metric submission could fail and never retry.

## 1.5.0
* Feature - Add support for additional Docker features.
* Feature - Detect and register capabilities.
* Feature - Add -license flag and /license handler.
* Enhancement - Properly handle throttling.
* Enhancement - Make it harder to accidentally expose sensitive data.
* Enhancement - Increased reliability in functional tests.
* Bug - Fixed potential divide-by-zero error with metrics.

## 1.4.0
* Feature - Telemetry reporting for Services and Clusters.
* Bug - Fixed an issue where some network errors would cause a panic.

## 1.3.1
* Feature - Add debug handler for SIGUSR1.
* Enhancement - Trim untrusted cert from CA bundle.
* Enhancement - Add retries to EC2 Metadata fetches.
* Enhancement - Logging improvements.
* Bug - Resolved an issue with ACS heartbeats.
* Bug - Fixed memory leak in ACS payload handler.
* Bug - Fixed multiple deadlocks.

## 1.3.0

* Feature - Add support for re-registering a container instance.

## 1.2.1

* Security issue - Avoid logging configured AuthData at the debug level on startup
* Feature - Add configuration option for reserving memory from the ECS Agent

## 1.2.0
* Feature - UDP support for port bindings.
* Feature - Set labels on launched containers with `task-arn`,
  `container-name`, `task-definition-family`, and `task-definition-revision`.
* Enhancement - Logging improvements.
* Bug - Improved the behavior when CPU shares in a `Container Definition` are
  set to 0.
* Bug - Fixed an issue where `BindIP` could be reported incorrectly.
* Bug - Resolved an issue computing API endpoint when region is provided.
* Bug - Fixed an issue where not specifiying a tag would pull all image tags.
* Bug - Resolved an issue where some logs would not flush on exit.
* Bug - Resolved an issue where some instance identity documents would fail to
  parse.


## 1.1.0
* Feature - Logs rotate hourly and log file names are suffixed with timestamp.
* Enhancement - Improve error messages for containers (visible as 'reason' in
  describe calls).
* Enhancement - Be more permissive in configuration regarding whitespace.
* Enhancement - Docker 1.6 support.
* Bug - Resolve an issue where data-volume containers could result in containers
  stuck in PENDING.
* Bug - Fixed an issue where unknown images resulted in containers stuck in
  PENDING.
* Bug - Correctly sequence task changes to avoid resource contention. For
  example, stopping and starting a container using a host port should work
  reliably now.

## 1.0.0

* Feature - Added the ability to update via ACS when running under
  amazon-ecs-init.
* Feature - Added version information (available via the version flag or the
  introspection API).
* Enhancement - Clarified reporting of task state in introspection API.
* Bug - Fix a lock scoping issue that could cause an invalid checkpoint file
  to be written.
* Bug - Correctly recognize various fatal messages from ACS to error out more
  cleanly.

## 0.0.3 (2015-02-19)

* Feature - Volume support for 'host' and 'empty' volumes.
* Feature - Support for specifying 'VolumesFrom' other containers within a task.
* Feature - Checkpoint state, including ContainerInstance and running tasks, to
  disk so that agent restarts do not leave dangling containers.
* Feature - Add a "/tasks" endpoint to the introspection API.
* Feature - Add basic support for DockerAuth.
* Feature - Remove stopped ECS containers after a few hours.
* Feature - Send a "reason" string for some of the errors that might occur while
  running a container.
* Bug - Resolve several issues where a container would remain stuck in PENDING.
* Bug - Correctly set 'EntryPoint' for containers when configured.
* Bug - Fix an issue where exit codes would not be sent properly.
* Bug - Fix an issue where containers with multiple ports EXPOSEd, but not
  all forwarded, would not start.

## 0.0.2 (2014-12-17)

* Bug - Worked around an issue preventing some tasks to start due to devicemapper
  issues.<|MERGE_RESOLUTION|>--- conflicted
+++ resolved
@@ -1,11 +1,8 @@
 # Changelog
 
 ## Unreleased
-<<<<<<< HEAD
 * Feature - Support a HTTP endpoint for `awsvpc` tasks to query metadata
-=======
 * Bug - Fixed a bug where `-version` fails due to its dependency on docker client. [#1118](https://github.com/aws/amazon-ecs-agent/pull/1118)
->>>>>>> 6527d7d3
 
 ## 1.16.0
 * Feature - Support pulling from Amazon ECR with specified IAM role in task definition
