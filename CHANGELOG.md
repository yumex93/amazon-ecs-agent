--- conflicted
+++ resolved
@@ -1,11 +1,8 @@
 # Changelog
 
 ## Unreleased
-<<<<<<< HEAD
+* Feature - UDP support for port bindings
 * Feature - Telemetry support for CPU and Memory utilization metrics.
-=======
-* Feature - UDP support for port bindings
->>>>>>> a0db7f2f
 
 ## 1.1.0
 * Feature - Logs rotate hourly and log file names are suffixed with timestamp.
