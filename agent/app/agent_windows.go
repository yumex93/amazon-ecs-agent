--- conflicted
+++ resolved
@@ -250,19 +250,14 @@
 	return t.exitCode
 }
 
-<<<<<<< HEAD
-func (agent *ecsAgent) initializeResourceFields() {
-	agent.resourceFields = &taskresource.ResourceFields{
-		Ctx:          agent.ctx,
-		DockerClient: agent.dockerClient,
-=======
 func (agent *ecsAgent) initializeResourceFields(credentialsManager credentials.Manager) {
 	agent.resourceFields = &taskresource.ResourceFields{
 		ResourceFieldsCommon: &taskresource.ResourceFieldsCommon{
 			ASMClientCreator:   factory.NewClientCreator(),
 			CredentialsManager: credentialsManager,
 		},
->>>>>>> 93367af6
+		Ctx:          agent.ctx,
+		DockerClient: agent.dockerClient,
 	}
 }
 
