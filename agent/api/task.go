--- conflicted
+++ resolved
@@ -313,12 +313,7 @@
 // there was no change
 // Invariant: task known status is the minimum of container known status
 func (task *Task) updateTaskKnownStatus() (newStatus TaskStatus) {
-<<<<<<< HEAD
 	seelog.Debugf("Updating task's known status, task: %s", task.String())
-=======
-	seelog.Debug("Updating task: %s", task.String())
-
->>>>>>> 6b6988c1
 	// Set to a large 'impossible' status that can't be the min
 	containerEarliestKnownStatus := ContainerZombie
 	var earliestKnownStatusContainer *Container
@@ -328,14 +323,9 @@
 		if containerKnownStatus == ContainerStopped && container.Essential {
 			essentialContainerStopped = true
 		}
-<<<<<<< HEAD
-		if contKnownStatus < containerEarliestKnownStatus {
-			containerEarliestKnownStatus = contKnownStatus
-			earliestKnownStatusContainer = cont
-=======
-		if containerKnownStatus < earliestStatus {
-			earliestStatus = containerKnownStatus
->>>>>>> 6b6988c1
+		if containerKnownStatus < containerEarliestKnownStatus {
+			containerEarliestKnownStatus = containerKnownStatus
+			earliestKnownStatusContainer = container
 		}
 	}
 	if earliestKnownStatusContainer == nil {
@@ -348,7 +338,6 @@
 		earliestKnownStatusContainer.String(), task.String())
 	// If the essential container is stopped while other containers may be running
 	// don't update the task status until the other containers are stopped.
-<<<<<<< HEAD
 	if earliestKnownStatusContainer.IsKnownSteadyState() && essentialContainerStopped {
 		seelog.Debugf(
 			"Essential container is stopped while other containers are running, not updating task status for task: %s",
@@ -364,15 +353,6 @@
 		seelog.Debugf("Updating task's known status to: %s, task: %s",
 			earliestKnownTaskStatus.String(), task.String())
 		task.SetKnownStatus(earliestKnownTaskStatus)
-=======
-	if earliestStatus == ContainerRunning && essentialContainerStopped {
-		seelog.Debug("Essential container is stopped while other containers are running, not updating task status, task: %v", task)
-		return TaskStatusNone
-	}
-	seelog.Debug("Earliest status is %q for task %v", earliestStatus.String(), task)
-	if task.GetKnownStatus() < earliestStatus.TaskStatus() {
-		task.SetKnownStatus(earliestStatus.TaskStatus())
->>>>>>> 6b6988c1
 		return task.GetKnownStatus()
 	}
 	return TaskStatusNone
