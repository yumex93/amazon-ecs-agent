--- conflicted
+++ resolved
@@ -27,11 +27,7 @@
 	// instance ARN allows a container instance to update its registered
 	// resources.
 	RegisterContainerInstance(existingContainerInstanceArn string,
-<<<<<<< HEAD
-		attributes []*ecs.Attribute, tags []*ecs.Tag, platformDevices []*ecs.PlatformDevice) (string, string, error)
-=======
-		attributes []*ecs.Attribute, tags []*ecs.Tag, registrationToken string) (string, string, error)
->>>>>>> bf36b2af
+		attributes []*ecs.Attribute, tags []*ecs.Tag, registrationToken string, platformDevices []*ecs.PlatformDevice) (string, string, error)
 	// SubmitTaskStateChange sends a state change and returns an error
 	// indicating if it was submitted
 	SubmitTaskStateChange(change TaskStateChange) error
