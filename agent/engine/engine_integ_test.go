// +build integration
// Copyright 2014-2018 Amazon.com, Inc. or its affiliates. All Rights Reserved.
//
// Licensed under the Apache License, Version 2.0 (the "License"). You may
// not use this file except in compliance with the License. A copy of the
// License is located at
//
//	http://aws.amazon.com/apache2.0/
//
// or in the "license" file accompanying this file. This file is distributed
// on an "AS IS" BASIS, WITHOUT WARRANTIES OR CONDITIONS OF ANY KIND, either
// express or implied. See the License for the specific language governing
// permissions and limitations under the License.

package engine

import (
	"context"
	"io/ioutil"
	"net"
	"os"
	"path/filepath"
	"strings"
	"testing"
	"time"

	"github.com/aws/amazon-ecs-agent/agent/api"
	apicontainer "github.com/aws/amazon-ecs-agent/agent/api/container"
	apitask "github.com/aws/amazon-ecs-agent/agent/api/task"
	"github.com/aws/amazon-ecs-agent/agent/credentials"
	"github.com/aws/amazon-ecs-agent/agent/dockerclient/dockerapi"
	"github.com/aws/amazon-ecs-agent/agent/engine/dockerstate"
	docker "github.com/fsouza/go-dockerclient"
	"github.com/stretchr/testify/assert"
	"github.com/stretchr/testify/require"
)

const (
	testDockerStopTimeout  = 2 * time.Second
	credentialsIDIntegTest = "credsid"
	containerPortOne       = 24751
	containerPortTwo       = 24752
	serverContent          = "ecs test container"
	dialTimeout            = 200 * time.Millisecond
	localhost              = "127.0.0.1"
	waitForDockerDuration  = 50 * time.Millisecond
)

func init() {
	// Set this very low for integ tests only
	_stoppedSentWaitInterval = 1 * time.Second
}

func setupWithDefaultConfig(t *testing.T) (TaskEngine, func(), credentials.Manager) {
	return setup(defaultTestConfigIntegTest(), nil, t)
}

func setupWithState(t *testing.T, state dockerstate.TaskEngineState) (TaskEngine, func(), credentials.Manager) {
	return setup(defaultTestConfigIntegTest(), state, t)
}

<<<<<<< HEAD
func setup(cfg *config.Config, state dockerstate.TaskEngineState, t *testing.T) (TaskEngine, func(), credentials.Manager) {
	if os.Getenv("ECS_SKIP_ENGINE_INTEG_TEST") != "" {
		t.Skip("ECS_SKIP_ENGINE_INTEG_TEST")
	}
	if !isDockerRunning() {
		t.Skip("Docker not running")
	}
	clientFactory := clientfactory.NewFactory(context.TODO(), dockerEndpoint)
	dockerClient, err := dockerapi.NewDockerGoClient(clientFactory, cfg)
	if err != nil {
		t.Fatalf("Error creating Docker client: %v", err)
	}
	credentialsManager := credentials.NewManager()
	if state == nil {
		state = dockerstate.NewTaskEngineState()
	}
	imageManager := NewImageManager(cfg, dockerClient, state)
	imageManager.SetSaver(statemanager.NewNoopStateManager())
	metadataManager := containermetadata.NewManager(dockerClient, cfg)
	resource := resources.New()
	resource.ApplyConfigDependencies(cfg)

	taskEngine := NewDockerTaskEngine(cfg, dockerClient, credentialsManager,
		eventstream.NewEventStream("ENGINEINTEGTEST", context.Background()), imageManager, state, metadataManager, resource)
	taskEngine.MustInit(context.TODO())
	return taskEngine, func() {
		taskEngine.Shutdown()
	}, credentialsManager
}

func verifyContainerRunningStateChange(t *testing.T, taskEngine TaskEngine) {
	stateChangeEvents := taskEngine.StateChangeEvents()
	event := <-stateChangeEvents
	assert.Equal(t, event.(api.ContainerStateChange).Status, api.ContainerRunning,
		"Expected container to be RUNNING")
}

=======
>>>>>>> aba7fa52
func verifyTaskRunningStateChange(t *testing.T, taskEngine TaskEngine) {
	stateChangeEvents := taskEngine.StateChangeEvents()
	event := <-stateChangeEvents
	assert.Equal(t, event.(api.TaskStateChange).Status, apitask.TaskRunning,
		"Expected task to be RUNNING")
}

func verifyTaskStoppedStateChange(t *testing.T, taskEngine TaskEngine) {
	stateChangeEvents := taskEngine.StateChangeEvents()
	event := <-stateChangeEvents
	assert.Equal(t, event.(api.TaskStateChange).Status, apitask.TaskStopped,
		"Expected task to be STOPPED")
}

func dialWithRetries(proto string, address string, tries int, timeout time.Duration) (net.Conn, error) {
	var err error
	var conn net.Conn
	for i := 0; i < tries; i++ {
		conn, err = net.DialTimeout(proto, address, timeout)
		if err == nil {
			break
		}
		time.Sleep(100 * time.Millisecond)
	}
	return conn, err
}

func removeImage(t *testing.T, img string) {
	client, err := docker.NewClient(endpoint)
	require.NoError(t, err, "create docker client failed")
	client.RemoveImage(img)
}

// TestDockerStateToContainerState tests convert the container status from
// docker inspect to the status defined in agent
func TestDockerStateToContainerState(t *testing.T) {
	taskEngine, done, _ := setupWithDefaultConfig(t)
	defer done()

	testTask := createTestTask("test_task")
	container := testTask.Containers[0]

	client, err := docker.NewClientFromEnv()
	require.NoError(t, err, "Creating go docker client failed")

	containerMetadata := taskEngine.(*DockerTaskEngine).pullContainer(testTask, container)
	assert.NoError(t, containerMetadata.Error)

	containerMetadata = taskEngine.(*DockerTaskEngine).createContainer(testTask, container)
	assert.NoError(t, containerMetadata.Error)
	state, _ := client.InspectContainer(containerMetadata.DockerID)
	assert.Equal(t, apicontainer.ContainerCreated, dockerapi.DockerStateToState(state.State))

	containerMetadata = taskEngine.(*DockerTaskEngine).startContainer(testTask, container)
	assert.NoError(t, containerMetadata.Error)
	state, _ = client.InspectContainer(containerMetadata.DockerID)
	assert.Equal(t, apicontainer.ContainerRunning, dockerapi.DockerStateToState(state.State))

	containerMetadata = taskEngine.(*DockerTaskEngine).stopContainer(testTask, container)
	assert.NoError(t, containerMetadata.Error)
	state, _ = client.InspectContainer(containerMetadata.DockerID)
	assert.Equal(t, apicontainer.ContainerStopped, dockerapi.DockerStateToState(state.State))

	// clean up the container
	err = taskEngine.(*DockerTaskEngine).removeContainer(testTask, container)
	assert.NoError(t, err, "remove the created container failed")

	// Start the container failed
	testTask = createTestTask("test_task2")
	testTask.Containers[0].EntryPoint = &[]string{"non-existed"}
	container = testTask.Containers[0]
	containerMetadata = taskEngine.(*DockerTaskEngine).createContainer(testTask, container)
	assert.NoError(t, containerMetadata.Error)
	containerMetadata = taskEngine.(*DockerTaskEngine).startContainer(testTask, container)
	assert.Error(t, containerMetadata.Error)
	state, _ = client.InspectContainer(containerMetadata.DockerID)
	assert.Equal(t, apicontainer.ContainerStopped, dockerapi.DockerStateToState(state.State))

	// clean up the container
	err = taskEngine.(*DockerTaskEngine).removeContainer(testTask, container)
	assert.NoError(t, err, "remove the created container failed")
}

func TestHostVolumeMount(t *testing.T) {
	taskEngine, done, _ := setupWithDefaultConfig(t)
	defer done()

	tmpPath, _ := ioutil.TempDir("", "ecs_volume_test")
	defer os.RemoveAll(tmpPath)
	ioutil.WriteFile(filepath.Join(tmpPath, "test-file"), []byte("test-data"), 0644)

	testTask := createTestHostVolumeMountTask(tmpPath)

	go taskEngine.AddTask(testTask)

	verifyContainerRunningStateChange(t, taskEngine)
	verifyTaskRunningStateChange(t, taskEngine)
	verifyContainerStoppedStateChange(t, taskEngine)
	verifyTaskStoppedStateChange(t, taskEngine)

	assert.NotNil(t, testTask.Containers[0].GetKnownExitCode(), "No exit code found")
	assert.Equal(t, 42, *testTask.Containers[0].GetKnownExitCode(), "Wrong exit code")

	data, err := ioutil.ReadFile(filepath.Join(tmpPath, "hello-from-container"))
	assert.Nil(t, err, "Unexpected error")
	assert.Equal(t, "hi", strings.TrimSpace(string(data)), "Incorrect file contents")
}

func TestEmptyHostVolumeMount(t *testing.T) {
	taskEngine, done, _ := setupWithDefaultConfig(t)
	defer done()

	// creates a task with two containers
	testTask := createTestEmptyHostVolumeMountTask()
	for _, container := range testTask.Containers {
		container.TransitionDependenciesMap = make(map[apicontainer.ContainerStatus]apicontainer.TransitionDependencySet)
	}

	go taskEngine.AddTask(testTask)

	verifyContainerRunningStateChange(t, taskEngine)
	verifyContainerRunningStateChange(t, taskEngine)
	verifyTaskRunningStateChange(t, taskEngine)
	verifyContainerStoppedStateChange(t, taskEngine)
	verifyContainerStoppedStateChange(t, taskEngine)
	verifyTaskStoppedStateChange(t, taskEngine)

	assert.NotNil(t, testTask.Containers[0].GetKnownExitCode(), "No exit code found")
	assert.Equal(t, 42, *testTask.Containers[0].GetKnownExitCode(), "Wrong exit code, file probably wasn't present")
}

func TestSweepContainer(t *testing.T) {
	cfg := defaultTestConfigIntegTest()
	cfg.TaskCleanupWaitDuration = 1 * time.Minute
	cfg.ContainerMetadataEnabled = true
	taskEngine, done, _ := setup(cfg, nil, t)
	defer done()

	taskArn := "arn:aws:ecs:us-east-1:123456789012:task/testSweepContainer"
	testTask := createTestTask(taskArn)

	go taskEngine.AddTask(testTask)

	verifyContainerRunningStateChange(t, taskEngine)
	verifyTaskRunningStateChange(t, taskEngine)
	verifyContainerStoppedStateChange(t, taskEngine)
	verifyTaskStoppedStateChange(t, taskEngine)

	tasks, _ := taskEngine.ListTasks()
	assert.Equal(t, len(tasks), 1)
	assert.Equal(t, tasks[0].GetKnownStatus(), apitask.TaskStopped)

	// Should be stopped, let's verify it's still listed...
	task, ok := taskEngine.(*DockerTaskEngine).State().TaskByArn(taskArn)
	assert.True(t, ok, "Expected task to be present still, but wasn't")
	task.SetSentStatus(apitask.TaskStopped) // cleanupTask waits for TaskStopped to be sent before cleaning
	time.Sleep(1 * time.Minute)
	for i := 0; i < 60; i++ {
		_, ok = taskEngine.(*DockerTaskEngine).State().TaskByArn(taskArn)
		if !ok {
			break
		}
		time.Sleep(1 * time.Second)
	}
	assert.False(t, ok, "Expected container to have been swept but was not")

	tasks, _ = taskEngine.ListTasks()
	assert.Equal(t, len(tasks), 0)
}

// TestStartStopWithCredentials starts and stops a task for which credentials id
// has been set
func TestStartStopWithCredentials(t *testing.T) {
	taskEngine, done, credentialsManager := setupWithDefaultConfig(t)
	defer done()

	testTask := createTestTask("testStartWithCredentials")
	taskCredentials := credentials.TaskIAMRoleCredentials{
		IAMRoleCredentials: credentials.IAMRoleCredentials{CredentialsID: credentialsIDIntegTest},
	}
	credentialsManager.SetTaskCredentials(taskCredentials)
	testTask.SetCredentialsID(credentialsIDIntegTest)

	go taskEngine.AddTask(testTask)

	verifyContainerRunningStateChange(t, taskEngine)
	verifyTaskRunningStateChange(t, taskEngine)
	verifyContainerStoppedStateChange(t, taskEngine)
	verifyTaskStoppedStateChange(t, taskEngine)

	// When task is stopped, credentials should have been removed for the
	// credentials id set in the task
	_, ok := credentialsManager.GetTaskCredentials(credentialsIDIntegTest)
	assert.False(t, ok, "Credentials not removed from credentials manager for stopped task")
}

func TestTaskStopWhenPullImageFail(t *testing.T) {
	cfg := defaultTestConfigIntegTest()
	cfg.ImagePullBehavior = config.ImagePullAlwaysBehavior
	taskEngine, done, _ := setup(cfg, nil, t)
	defer done()

	testTask := createTestTask("testTaskStopWhenPullImageFail")
	// Assign an invalid image to the task, and verify the task fails
	// when the pull image behavior is "always".
	testTask.Containers = []*api.Container{createTestContainerWithImageAndName("invalidImage", "invalidName")}

	go taskEngine.AddTask(testTask)

	verifyContainerStoppedStateChange(t, taskEngine)
	verifyTaskStoppedStateChange(t, taskEngine)
}

func TestContainerHealthCheck(t *testing.T) {
	taskEngine, done, _ := setupWithDefaultConfig(t)
	defer done()

	stateChangeEvents := taskEngine.StateChangeEvents()

	taskArn := "testTaskWithHealthCheck"
	testTask := createTestHealthCheckTask(taskArn)

	go taskEngine.AddTask(testTask)

	verifyContainerRunningStateChange(t, taskEngine)
	verifyTaskIsRunning(stateChangeEvents, testTask)

	waitForContainerHealthStatus(t, testTask)
	healthStatus := testTask.Containers[0].GetHealthStatus()
	assert.Equal(t, "HEALTHY", healthStatus.Status.BackendStatus(), "container health status is not HEALTHY")

	taskUpdate := createTestTask(taskArn)
	taskUpdate.SetDesiredStatus(apitask.TaskStopped)
	go taskEngine.AddTask(taskUpdate)

	verifyContainerStoppedStateChange(t, taskEngine)
	verifyTaskIsStopped(stateChangeEvents, testTask)
}

// TestEngineSynchronize tests the agent synchronize the container status on restart
func TestEngineSynchronize(t *testing.T) {
	taskEngine, done, _ := setupWithDefaultConfig(t)

	taskArn := "arn:aws:ecs:us-east-1:123456789012:task/testEngineSynchronize"
	testTask := createTestTask(taskArn)
	testTask.Containers[0].Image = testVolumeImage

	// Start a task
	go taskEngine.AddTask(testTask)
	verifyContainerRunningStateChange(t, taskEngine)
	verifyTaskRunningStateChange(t, taskEngine)
	// Record the container information
	state := taskEngine.(*DockerTaskEngine).State()
	containersMap, ok := state.ContainerMapByArn(taskArn)
	require.True(t, ok, "no container found in the agent state")
	require.Len(t, containersMap, 1)
	containerIDs := state.GetAllContainerIDs()
	require.Len(t, containerIDs, 1)
	imageStates := state.AllImageStates()
	assert.Len(t, imageStates, 1)
	taskEngine.(*DockerTaskEngine).stopEngine()

	containerBeforeSync, ok := containersMap[testTask.Containers[0].Name]
	assert.True(t, ok, "container not found in the containers map")
	// Task and Container restored from state file
	containerSaved := &apicontainer.Container{
		Name:                containerBeforeSync.Container.Name,
		SentStatusUnsafe:    apicontainer.ContainerRunning,
		DesiredStatusUnsafe: apicontainer.ContainerRunning,
	}
	task := &apitask.Task{
		Arn: taskArn,
		Containers: []*apicontainer.Container{
			containerSaved,
		},
		KnownStatusUnsafe:   apitask.TaskRunning,
		DesiredStatusUnsafe: apitask.TaskRunning,
		SentStatusUnsafe:    apitask.TaskRunning,
	}

	state = dockerstate.NewTaskEngineState()
	state.AddTask(task)
	state.AddContainer(&apicontainer.DockerContainer{
		DockerID:  containerBeforeSync.DockerID,
		Container: containerSaved,
	}, task)
	state.AddImageState(imageStates[0])

	// Simulate the agent restart
	taskEngine, done, _ = setupWithState(t, state)
	defer done()

	taskEngine.MustInit(context.TODO())

	// Check container status/metadata and image information are correctly synchronized
	containerIDAfterSync := state.GetAllContainerIDs()
	require.Len(t, containerIDAfterSync, 1)
	containerAfterSync, ok := state.ContainerByID(containerIDAfterSync[0])
	assert.True(t, ok, "no container found in the agent state")

	assert.Equal(t, containerAfterSync.Container.GetKnownStatus(), containerBeforeSync.Container.GetKnownStatus())
	assert.Equal(t, containerAfterSync.Container.GetLabels(), containerBeforeSync.Container.GetLabels())
	assert.Equal(t, containerAfterSync.Container.GetStartedAt(), containerBeforeSync.Container.GetStartedAt())
	assert.Equal(t, containerAfterSync.Container.GetCreatedAt(), containerBeforeSync.Container.GetCreatedAt())

	imageStateAfterSync := state.AllImageStates()
	assert.Len(t, imageStateAfterSync, 1)
	assert.Equal(t, *imageStateAfterSync[0], *imageStates[0])

	testTask.SetDesiredStatus(apitask.TaskStopped)
	go taskEngine.AddTask(testTask)

	verifyContainerStoppedStateChange(t, taskEngine)
	verifyTaskStoppedStateChange(t, taskEngine)
}<|MERGE_RESOLUTION|>--- conflicted
+++ resolved
@@ -59,7 +59,6 @@
 	return setup(defaultTestConfigIntegTest(), state, t)
 }
 
-<<<<<<< HEAD
 func setup(cfg *config.Config, state dockerstate.TaskEngineState, t *testing.T) (TaskEngine, func(), credentials.Manager) {
 	if os.Getenv("ECS_SKIP_ENGINE_INTEG_TEST") != "" {
 		t.Skip("ECS_SKIP_ENGINE_INTEG_TEST")
@@ -97,8 +96,6 @@
 		"Expected container to be RUNNING")
 }
 
-=======
->>>>>>> aba7fa52
 func verifyTaskRunningStateChange(t *testing.T, taskEngine TaskEngine) {
 	stateChangeEvents := taskEngine.StateChangeEvents()
 	event := <-stateChangeEvents
