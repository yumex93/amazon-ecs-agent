// Copyright 2014-2017 Amazon.com, Inc. or its affiliates. All Rights Reserved.
//
// Licensed under the Apache License, Version 2.0 (the "License"). You may
// not use this file except in compliance with the License. A copy of the
// License is located at
//
//	http://aws.amazon.com/apache2.0/
//
// or in the "license" file accompanying this file. This file is distributed
// on an "AS IS" BASIS, WITHOUT WARRANTIES OR CONDITIONS OF ANY KIND, either
// express or implied. See the License for the specific language governing
// permissions and limitations under the License.

package stats

import (
	"fmt"
	"os"
	"time"

	"github.com/aws/amazon-ecs-agent/agent/api"
	"github.com/aws/amazon-ecs-agent/agent/config"
	"github.com/aws/amazon-ecs-agent/agent/ecs_client/model/ecs"
	ecsengine "github.com/aws/amazon-ecs-agent/agent/engine"
	"github.com/aws/amazon-ecs-agent/agent/engine/dockerclient"
	"github.com/aws/amazon-ecs-agent/agent/eventstream"
	"github.com/aws/amazon-ecs-agent/agent/statechange"
	"github.com/aws/amazon-ecs-agent/agent/statemanager"
	"github.com/aws/amazon-ecs-agent/agent/tcs/model/ecstcs"
	"github.com/aws/amazon-ecs-agent/agent/utils"
	docker "github.com/fsouza/go-dockerclient"

	"golang.org/x/net/context"
)

const (
	// checkPointSleep is the sleep duration in milliseconds between
	// starting/stopping containers in the test code.
	checkPointSleep = 5 * SleepBetweenUsageDataCollection
	testImageName   = "amazon/amazon-ecs-gremlin:make"

	// defaultDockerTimeoutSeconds is the timeout for dialing the docker remote API.
	defaultDockerTimeoutSeconds uint = 10

	// waitForCleanupSleep is the sleep duration in milliseconds
	// for the waiting after container cleanup before checking the state of the manager.
	waitForCleanupSleep = 10 * time.Millisecond

	taskArn               = "gremlin"
	taskDefinitionFamily  = "docker-gremlin"
	taskDefinitionVersion = "1"
	containerName         = "gremlin-container"
)

var endpoint = utils.DefaultIfBlank(os.Getenv(ecsengine.DockerEndpointEnvVariable), ecsengine.DockerDefaultEndpoint)

var client, _ = docker.NewClient(endpoint)
var clientFactory = dockerclient.NewFactory(endpoint)
var cfg = config.DefaultConfig()

var dockerClient ecsengine.DockerClient
var defaultCluster = "default"
var defaultContainerInstance = "ci"

func init() {
	cfg.EngineAuthData = config.NewSensitiveRawMessage([]byte{})
	dockerClient, _ = ecsengine.NewDockerGoClient(clientFactory, &cfg)
}

// eventStream returns the event stream used to receive container change events
func eventStream(name string) *eventstream.EventStream {
	eventStream := eventstream.NewEventStream(name, context.Background())
	eventStream.StartListening()
	return eventStream
}

// createGremlin creates the gremlin container using the docker client.
// It is used only in the test code.
func createGremlin(client *docker.Client) (*docker.Container, error) {
	container, err := client.CreateContainer(docker.CreateContainerOptions{
		Config: &docker.Config{
			Image: testImageName,
		},
	})

	return container, err
}

type IntegContainerMetadataResolver struct {
	containerIDToTask            map[string]*api.Task
	containerIDToDockerContainer map[string]*api.DockerContainer
}

func newIntegContainerMetadataResolver() *IntegContainerMetadataResolver {
	resolver := IntegContainerMetadataResolver{
		containerIDToTask:            make(map[string]*api.Task),
		containerIDToDockerContainer: make(map[string]*api.DockerContainer),
	}

	return &resolver
}

func (resolver *IntegContainerMetadataResolver) ResolveTask(containerID string) (*api.Task, error) {
	task, exists := resolver.containerIDToTask[containerID]
	if !exists {
		return nil, fmt.Errorf("unmapped container")
	}

	return task, nil
}

func (resolver *IntegContainerMetadataResolver) ResolveContainer(containerID string) (*api.DockerContainer, error) {
	container, exists := resolver.containerIDToDockerContainer[containerID]
	if !exists {
		return nil, fmt.Errorf("unmapped container")
	}

	return container, nil
}

func validateContainerMetrics(containerMetrics []*ecstcs.ContainerMetric, expected int) error {
	if len(containerMetrics) != expected {
		return fmt.Errorf("Mismatch in number of ContainerStatsSet elements. Expected: %d, Got: %d", expected, len(containerMetrics))
	}
	for _, containerMetric := range containerMetrics {
		if containerMetric.CpuStatsSet == nil {
			return fmt.Errorf("CPUStatsSet is nil")
		}
		if containerMetric.MemoryStatsSet == nil {
			return fmt.Errorf("MemoryStatsSet is nil")
		}
	}
	return nil
}

func validateIdleContainerMetrics(engine *DockerStatsEngine) error {
	metadata, taskMetrics, err := engine.GetInstanceMetrics()
	if err != nil {
		return err
	}
	err = validateMetricsMetadata(metadata)
	if err != nil {
		return err
	}
	if !*metadata.Idle {
		return fmt.Errorf("Expected idle metadata to be true")
	}
	if !*metadata.Fin {
		return fmt.Errorf("Fin not set to true when idle")
	}
	if len(taskMetrics) != 0 {
		return fmt.Errorf("Expected empty task metrics, got a list of length: %d", len(taskMetrics))
	}

	return nil
}

func validateMetricsMetadata(metadata *ecstcs.MetricsMetadata) error {
	if metadata == nil {
		return fmt.Errorf("Metadata is nil")
	}
	if *metadata.Cluster != defaultCluster {
		return fmt.Errorf("Expected cluster in metadata to be: %s, got %s", defaultCluster, *metadata.Cluster)
	}
	if *metadata.ContainerInstance != defaultContainerInstance {
		return fmt.Errorf("Expected container instance in metadata to be %s, got %s", defaultContainerInstance, *metadata.ContainerInstance)
	}
	if len(*metadata.MessageId) == 0 {
		return fmt.Errorf("Empty MessageId")
	}

	return nil
}

func createFakeContainerStats() []*ContainerStats {
	return []*ContainerStats{
		{22400432, 1839104, parseNanoTime("2015-02-12T21:22:05.131117533Z")},
		{116499979, 3649536, parseNanoTime("2015-02-12T21:22:05.232291187Z")},
	}
}

type MockTaskEngine struct {
}

<<<<<<< HEAD
func (engine *MockTaskEngine) GetAdditionalAttributes() []*ecs.Attribute {
	return nil
}

func (engine *MockTaskEngine) Init() error {
=======
func (engine *MockTaskEngine) Init(ctx context.Context) error {
>>>>>>> 81395001
	return nil
}
func (engine *MockTaskEngine) MustInit(ctx context.Context) {
}

func (engine *MockTaskEngine) StateChangeEvents() chan statechange.Event {
	return make(chan statechange.Event)
}

func (engine *MockTaskEngine) SetSaver(statemanager.Saver) {
}

func (engine *MockTaskEngine) AddTask(*api.Task) error {
	return nil
}

func (engine *MockTaskEngine) ListTasks() ([]*api.Task, error) {
	return nil, nil
}

func (engine *MockTaskEngine) GetTaskByArn(arn string) (*api.Task, bool) {
	return nil, false
}

func (engine *MockTaskEngine) UnmarshalJSON([]byte) error {
	return nil
}

func (engine *MockTaskEngine) MarshalJSON() ([]byte, error) {
	return make([]byte, 0), nil
}

func (engine *MockTaskEngine) Version() (string, error) {
	return "", nil
}

func (engine *MockTaskEngine) Capabilities() []string {
	return []string{}
}

func (engine *MockTaskEngine) Disable() {
}<|MERGE_RESOLUTION|>--- conflicted
+++ resolved
@@ -182,15 +182,11 @@
 type MockTaskEngine struct {
 }
 
-<<<<<<< HEAD
 func (engine *MockTaskEngine) GetAdditionalAttributes() []*ecs.Attribute {
 	return nil
 }
 
-func (engine *MockTaskEngine) Init() error {
-=======
 func (engine *MockTaskEngine) Init(ctx context.Context) error {
->>>>>>> 81395001
 	return nil
 }
 func (engine *MockTaskEngine) MustInit(ctx context.Context) {
